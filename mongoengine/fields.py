--- conflicted
+++ resolved
@@ -928,15 +928,10 @@
 
     def validate(self, value):
         if value.grid_id is not None:
-<<<<<<< HEAD
-            assert isinstance(value, self.proxy_class)
-            assert isinstance(value.grid_id, pymongo.objectid.ObjectId)
-=======
-            if not isinstance(value, GridFSProxy):
+            if not isinstance(value, self.proxy_class):
                 self.error('FileField only accepts GridFSProxy values')
             if not isinstance(value.grid_id, pymongo.objectid.ObjectId):
                 self.error('Invalid GridFSProxy value')
->>>>>>> a1db437c
 
 
 class ImageGridFsProxy(GridFSProxy):
