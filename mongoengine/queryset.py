--- conflicted
+++ resolved
@@ -31,11 +31,7 @@
         """
         if isinstance(key_or_list, basestring):
             # single-field indexes needn't specify a direction
-<<<<<<< HEAD
-            if key_or_list.startswith("-") or key_or_list.startswith("+"):
-=======
             if key_or_list.startswith(("-", "+")):
->>>>>>> eb3e6963
                 key_or_list = key_or_list[1:]
             # Use real field name
             key = QuerySet._translate_field_name(self._document, key_or_list)
@@ -43,14 +39,6 @@
         elif isinstance(key_or_list, (list, tuple)):
             index_list = []
             for key in key_or_list:
-<<<<<<< HEAD
-                if key.startswith("-"):
-                    index_list.append((key[1:], pymongo.DESCENDING))
-                else:
-                    if key.startswith("+"):
-                        key = key[1:]
-                    index_list.append((key, pymongo.ASCENDING))
-=======
                 # Get direction from + or -
                 direction = pymongo.ASCENDING
                 if key.startswith("-"):
@@ -60,7 +48,6 @@
                 # Use real field name
                 key = QuerySet._translate_field_name(self._document, key)
                 index_list.append((key, direction))
->>>>>>> eb3e6963
             self._collection.ensure_index(index_list)
         return self
 
